--- conflicted
+++ resolved
@@ -74,13 +74,8 @@
         return future
     }
 
-<<<<<<< HEAD
-    public func loadMany(keys: [Key]) -> EventLoopFuture<[Value]> {
-        guard !keys.isEmpty else { return eventLoop.next().newSucceededFuture(result: []) }
-=======
     public func loadMany(keys: [Key], on eventLoop: EventLoopGroup) throws -> EventLoopFuture<[Value]> {
         guard !keys.isEmpty else { return eventLoop.next().makeSucceededFuture([]) }
->>>>>>> 22cb671e
 
         let promise: EventLoopPromise<[Value]> = eventLoop.next().makePromise()
 
@@ -126,11 +121,7 @@
     }
 
     // MARK: - Private
-<<<<<<< HEAD
     private func dispatchQueueBatch(queue: LoaderQueue<Key, Value>) { //} throws { //}-> EventLoopFuture<[Value]> {
-=======
-    private func dispatchQueueBatch(queue: LoaderQueue<Key, Value>, on eventLoop: EventLoopGroup) throws {
->>>>>>> 22cb671e
         let keys = queue.map { $0.key }
 
         if keys.isEmpty {
@@ -139,45 +130,32 @@
 
         // Step through the values, resolving or rejecting each Promise in the
         // loaded queue.
-<<<<<<< HEAD
         self.loading = true
             _ = batchLoadFunction(keys)
-            .thenThrowing { values in
+            .flatMapThrowing { values in
                 self.loading = false
                 if values.count != keys.count {
                     throw DataLoaderError.typeError("The function did not return an array of the same length as the array of keys. \nKeys count: \(keys.count)\nValues count: \(values.count)")
                 }
-=======
-            _ = try batchLoadFunction(keys)
-                .flatMapThrowing { values in
-                    if values.count != keys.count {
-                        throw DataLoaderError.typeError("The function did not return an array of the same length as the array of keys. \nKeys count: \(keys.count)\nValues count: \(values.count)")
-                    }
->>>>>>> 22cb671e
 
-                    for entry in queue.enumerated() {
-                        let result = values[entry.offset]
+                for entry in queue.enumerated() {
+                    let result = values[entry.offset]
 
-                        switch result {
-                        case .failure(let error): entry.element.promise.fail(error)
-                        case .success(let value): entry.element.promise.succeed(value)
-                        }
+                    switch result {
+                    case .failure(let error): entry.element.promise.fail(error)
+                    case .success(let value): entry.element.promise.succeed(value)
                     }
                 }
-<<<<<<< HEAD
                 self.dispatchQueue()
             }
-            .mapIfError{ error in
+            .flatMapError { error in
                 self.failedDispatch(queue: queue, error: error)
                 self.dispatchQueue()
-=======
-                .recover { error in
-                    self.failedDispatch(queue: queue, error: error)
->>>>>>> 22cb671e
+                return self.eventLoop.makeSucceededFuture(Void())
         }
     }
 
-    private func dispatchQueue() {
+    internal func dispatchQueue() {
         // Take the current loader queue, replacing it with an empty queue.
         let queue = self.queue
         //self.queue = []
